@testset "GeoPackage" begin
  @testset "load" begin
    gtb = GeoIO.load(joinpath(datadir, "points.gpkg"))
    @test crs(gtb.geometry) <: LatLon
    @test length(gtb.geometry) == 5
    @test gtb.code[1] isa Integer
    @test gtb.name[1] isa String
    @test gtb.variable[1] isa Real
    @test gtb.geometry isa PointSet
    @test gtb.geometry[1] isa Point

    gtb = GeoIO.load(joinpath(datadir, "lines.gpkg"))
    @test crs(gtb.geometry) <: LatLon
    @test length(gtb.geometry) == 5
    @test gtb.code[1] isa Integer
    @test gtb.name[1] isa String
    @test gtb.variable[1] isa Real
    @test gtb.geometry isa GeometrySet
    @test gtb.geometry[1] isa Chain

    gtb = GeoIO.load(joinpath(datadir, "polygons.gpkg"))
    @test crs(gtb.geometry) <: LatLon
    @test length(gtb.geometry) == 5
    @test gtb.code[1] isa Integer
    @test gtb.name[1] isa String
    @test gtb.variable[1] isa Real
    @test gtb.geometry isa GeometrySet
    @test gtb.geometry[1] isa PolyArea

    @test GeoIO.load(joinpath(datadir, "lines.gpkg")) isa AbstractGeoTable
  end

  @testset "save" begin
    # note: GeoPackage does not preserve column order
    file1 = joinpath(datadir, "points.gpkg")
    file2 = joinpath(savedir, "points.gpkg")
    gtb1 = GeoIO.load(file1)
    GeoIO.save(file2, gtb1)
    gtb2 = GeoIO.load(file2)
    @test Set(names(gtb2)) == Set(names(gtb1))
    @test gtb2.geometry == gtb1.geometry
    @test gtb2.code == gtb1.code
    @test gtb2.name == gtb1.name
    @test gtb2.variable == gtb1.variable

    file1 = joinpath(datadir, "lines.gpkg")
    file2 = joinpath(savedir, "lines.gpkg")
    gtb1 = GeoIO.load(file1)
    GeoIO.save(file2, gtb1)
    gtb2 = GeoIO.load(file2)
    @test Set(names(gtb2)) == Set(names(gtb1))
    @test gtb2.geometry == gtb1.geometry
    @test gtb2.code == gtb1.code
    @test gtb2.name == gtb1.name
    @test gtb2.variable == gtb1.variable

    file1 = joinpath(datadir, "polygons.gpkg")
    file2 = joinpath(savedir, "polygons.gpkg")
    gtb1 = GeoIO.load(file1)
    GeoIO.save(file2, gtb1)
    gtb2 = GeoIO.load(file2)
    @test Set(names(gtb2)) == Set(names(gtb1))
    @test gtb2.geometry == gtb1.geometry
    @test gtb2.code == gtb1.code
    @test gtb2.name == gtb1.name
    @test gtb2.variable == gtb1.variable
  end

  @testset "missing" begin
    # note: GeoPackage may contain sqlite null for missing geometries
    file1 = joinpath(datadir, "gdal_sample.gpkg")
<<<<<<< HEAD
    file2 = tempname(suffix=".gpkg")
=======
    file2 = tempname() * ".gpkg"
>>>>>>> 85dfd354

    # point2d LatLon
    gtb1 = GeoIO.load(file1; layer=13)
    GeoIO.save(file2, gtb1)
    gtb2 = GeoIO.load(file2)
    @test Set(names(gtb2)) == Set(names(gtb1))
    @test gtb2.geometry == gtb1.geometry

    # linestring2d EPSG{4326}
    gtb1 = GeoIO.load(file1; layer=5)
    GeoIO.save(file2, gtb1)
    gtb2 = GeoIO.load(file2)
    @test Set(names(gtb2)) == Set(names(gtb1))
    @test gtb2.geometry == gtb1.geometry

    # polygon2d EPSG{32631}
    gtb1 = GeoIO.load(file1; layer=15)
    GeoIO.save(file2, gtb1)
    gtb2 = GeoIO.load(file2)
    @test Set(names(gtb2)) == Set(names(gtb1))
    @test gtb2.geometry == gtb1.geometry

    # point3d LatLon
<<<<<<< HEAD
    gtb1 = GeoIO.load(file1; layer=6)
    GeoIO.save(file2, gtb1)
    gtb2 = GeoIO.load(file2)
    @test Set(names(gtb2)) == Set(names(gtb1))
    @test gtb2.geometry == gtb1.geometry
=======
    # gtb1 = GeoIO.load(file1; layer=14)
    # GeoIO.save(file2, gtb1)
    # gtb2 = GeoIO.load(file2)
    # @test Set(names(gtb2)) == Set(names(gtb1))
    # @test gtb2.geometry == gtb1.geometry
>>>>>>> 85dfd354
  end
end<|MERGE_RESOLUTION|>--- conflicted
+++ resolved
@@ -69,11 +69,7 @@
   @testset "missing" begin
     # note: GeoPackage may contain sqlite null for missing geometries
     file1 = joinpath(datadir, "gdal_sample.gpkg")
-<<<<<<< HEAD
-    file2 = tempname(suffix=".gpkg")
-=======
     file2 = tempname() * ".gpkg"
->>>>>>> 85dfd354
 
     # point2d LatLon
     gtb1 = GeoIO.load(file1; layer=13)
@@ -97,18 +93,10 @@
     @test gtb2.geometry == gtb1.geometry
 
     # point3d LatLon
-<<<<<<< HEAD
     gtb1 = GeoIO.load(file1; layer=6)
     GeoIO.save(file2, gtb1)
     gtb2 = GeoIO.load(file2)
     @test Set(names(gtb2)) == Set(names(gtb1))
     @test gtb2.geometry == gtb1.geometry
-=======
-    # gtb1 = GeoIO.load(file1; layer=14)
-    # GeoIO.save(file2, gtb1)
-    # gtb2 = GeoIO.load(file2)
-    # @test Set(names(gtb2)) == Set(names(gtb1))
-    # @test gtb2.geometry == gtb1.geometry
->>>>>>> 85dfd354
   end
 end