--- conflicted
+++ resolved
@@ -57,13 +57,9 @@
     SHP.Table(fname; kwargs...)
   elseif endswith(fname, ".geojson")
     data = Base.read(fname)
-<<<<<<< HEAD
-    table = GJS.read(data; kwargs...)
+    GJS.read(data; kwargs...)
   elseif endswith(fname, ".parquet")
-    table = GPQ.read(fname)
-=======
-    GJS.read(data; kwargs...)
->>>>>>> 81b0b945
+    GPQ.read(fname)
   else # fallback to GDAL
     data = AG.read(fname; kwargs...)
     AG.getlayer(data, layer)
