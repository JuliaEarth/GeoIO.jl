# ------------------------------------------------------------------
# Licensed under the MIT License. See LICENSE in the project root.
# ------------------------------------------------------------------

function gpkgread(fname; layer=1)
  db = SQLite.DB(fname)
  assertgpkg(db)
<<<<<<< HEAD
  geom = gpkgmesh(db, ; layer)
  attrs = gpkgmeshattrs(db, ; layer)
=======
  geom = gpkggeoms(db, ; layer)
  attrs = gpkgvalues(db, ; layer)
  DBInterface.execute(db, "PRAGMA optimize;")
  # PRAGMA optimize command will normally only consider running ANALYZE
  # on tables that have been previously queried by the same database connection
>>>>>>> f98d6b68
  DBInterface.close!(db)
  if eltype(attrs) <: Nothing
    return georef(nothing, geom)
  end
  georef(attrs, geom)
end

function assertgpkg(db)
  tbcount = first(DBInterface.execute(
    db,
    """
  SELECT COUNT(*) AS n FROM sqlite_master WHERE 
  name IN ('gpkg_spatial_ref_sys', 'gpkg_contents') AND 
  type IN ('table', 'view');
    """
  ))
  # Requirement 10: must include a gpkg_spatial_ref_sys table
  # Requirement 13: must include a gpkg_contents table
  if tbcount.n != 2
    throw(ErrorException("missing required metadata tables in the GeoPackage SQL database"))
  end

  # Requirement 6: PRAGMA integrity_check returns a single row with the value 'ok'
  # Requirement 7: PRAGMA foreign_key_check (w/ no parameter value) returns an empty result set
  if first(DBInterface.execute(db, "PRAGMA integrity_check;")).integrity_check != "ok" ||
     !(isempty(DBInterface.execute(db, "PRAGMA foreign_key_check;")))
    throw(ErrorException("database integrity at risk or foreign key violation(s)"))
  end
end

<<<<<<< HEAD
function gpkgmeshattrs(db, ; layer=1)
=======
function gpkgvalues(db, ; layer=1)
>>>>>>> f98d6b68
  feature_tables = DBInterface.execute(
    db,
    """
SELECT c.table_name, c.identifier, 
g.column_name, g.geometry_type_name, g.z, g.m, c.min_x, c.min_y, 
c.max_x, c.max_y, 
(SELECT type FROM sqlite_master WHERE lower(name) = 
lower(c.table_name) AND type IN ('table', 'view')) AS object_type 
  FROM gpkg_geometry_columns g 
  JOIN gpkg_contents c ON (g.table_name = c.table_name)
  WHERE 
  c.data_type = 'features' LIMIT $layer
    """
  )
  fields = nothing
  tb = map(feature_tables) do query
    tn = query.table_name
    cn = query.column_name
    ft_attrs = SQLite.tableinfo(db, tn).name
    deleteat!(ft_attrs, findall(x -> isequal(x, cn), ft_attrs))
    rp_attrs = join(ft_attrs, ", ")
    # keep the shortest set of attributes to avoid KeyError {Key} not found
    if isnothing(fields) || length(rp_attrs) < length(fields)
      fields = rp_attrs
    end
    rowvals = iszero(length(fields)) ? nothing : map(DBInterface.execute(db, "SELECT $fields from $tn")) do rv
      NamedTuple(rv)
    end
    rowvals
  end
  vcat(tb...)
end

# https://www.geopackage.org/spec/#:~:text=2.1.5.1.2.%20Table%20Data%20Values
#------------------------------------------------------------------------------
# # Requirement 21: a gpkg_contents table row with a "features" data_type
# SHALL contain a gpkg_geometry_columns table
#
# Requirement 22: gpkg_geometry_columns table
# SHALL contain one row record for the geometry column
# in each vector feature data table
#
# Requirement 23: gpkg_geometry_columns table_name column
# SHALL reference values in the gpkg_contents table_name column
# for rows with a data_type of 'features'
#
# Requirement 24: The column_name column value in a gpkg_geometry_columns row
# SHALL be the name of a column in the table or view specified by the table_name
# column value for that row.
#
# Requirement 25: The geometry_type_name value in a gpkg_geometry_columns row
# SHALL be one of the uppercase geometry type names specified

# Requirement 26: The srs_id value in a gpkg_geometry_columns table row
# SHALL be an srs_id column value from the gpkg_spatial_ref_sys table.
#
# Requirement 27: The z value in a gpkg_geometry_columns table row SHALL be one
# of 0, 1, or 2.
#
# Requirement 28: The m value in a gpkg_geometry_columns table row SHALL be one
# of 0, 1, or 2.
#
# Requirement 146: The srs_id value in a gpkg_geometry_columns table row
# SHALL match the srs_id column value from the corresponding row in the
# gpkg_contents table.
function gpkggeoms(db, ; layer=1)
  tb = DBInterface.execute(
    db,
    """
SELECT g.table_name AS tn, g.column_name AS cn, c.srs_id as crs, g.z as elev, srs.organization as org, srs.organization_coordsys_id as org_coordsys_id,
( SELECT type FROM sqlite_master WHERE lower(name) = lower(c.table_name) AND type IN ('table', 'view')) AS object_type
FROM gpkg_geometry_columns g, gpkg_spatial_ref_sys srs
JOIN gpkg_contents c ON ( g.table_name = c.table_name )
WHERE c.data_type = 'features'
AND (SELECT type FROM sqlite_master WHERE lower(name) = lower(c.table_name) AND type IN ('table', 'view')) IS NOT NULL
AND g.srs_id = srs.srs_id
AND g.srs_id = c.srs_id
AND g.z IN (0, 1, 2)
AND g.m IN (0, 1, 2)
 LIMIT $layer;
    """
  )
  meshes = map((row.tn, row.cn, row.org, row.org_coordsys_id) for row in tb) do (tn, cn, org, org_coordsys_id)
    gpkgbinary = DBInterface.execute(db, "SELECT $cn FROM $tn;")
    headerlen = 0
    named_rows = map(NamedTuple, gpkgbinary)
    gpkgblobs = filter(named_rows) do row
      !ismissing(getfield(row, Symbol(cn))) # ignore all rows with missing geometries
    end
    submeshes = map(gpkgblobs) do blob
      if blob[1][1:2] != UInt8[0x47, 0x50]
<<<<<<< HEAD
        @warn "Missing magic 'GP' string in GPkgBinaryGeometry"
=======
        @error "MISSING MAGIC 'GP' STRING"
>>>>>>> f98d6b68
      end
      io = IOBuffer(blob[1])
      seek(io, 3)
      flag = read(io, UInt8)
      # Note that Julia does not convert the endianness for you.
      # Use ntoh or ltoh for this purpose.
      bswap = isone(flag & 0x01) ? ltoh : ntoh
      srsid = bswap(read(io, Int32))
      envelope = (flag & (0x07 << 1)) >> 1
      envelopedims = 0
      if !iszero(envelope)
        if isone(envelope)
          envelopedims = 1 # 2D
        elseif isequal(2, envelope)
          envelopedims = 2 # 2D+Z
        elseif isequal(3, envelope)
          envelopedims = 3 # 2D+M is not supported
        elseif isequal(4, envelope)
          envelopedims = 4 # 2D+ZM is not supported
        else
          throw(ErrorException("exceeded dimensional limit for geometry, file may be corrupted or reader is broken"))
        end
      end # else no envelope (space saving slower indexing option), 0 bytes

      # header size in byte stream
      headerlen = 8 + 8 * 4 * envelopedims
      seek(io, headerlen)
      wkbbyteswap = isone(read(io, UInt8)) ? ltoh : ntoh
<<<<<<< HEAD
      wkbtypebits = read(io, UInt32)
      zextent = isequal(envelopedims, 2)
      if zextent
        wkbtype = wkbtypebits & ewkbmaskbits ? wkbGeometryType[wkbtypebits & 0x000000F] : wkbGeometryType[wkbtypebits - 1000]
      else
        wkbtype = wkbGeometryType[wkbtypebits]
      end
=======
      wkbtype = meshwkb(WKB{read(io, UInt32)})
      ngeoms = (wkbtype <: WKBPoint) ? one(UInt32) : read(io, UInt32)

>>>>>>> f98d6b68
      if iszero(srsid)
        crs = LatLon{WGS84Latest}
      elseif !isone(abs(srsid))
        if org == "EPSG"
          crs = CoordRefSystems.get(EPSG{org_coordsys_id})
        elseif org == "ESRI"
          crs = CoordRefSystems.get(ERSI{org_coordsys_id})
        end
      else
        crs = Cartesian{NoDatum}
      end
<<<<<<< HEAD
      mesh = meshfromwkb(io, crs, wkbtype, zextent, wkbbyteswap)

=======

      mesh = wkbtomeshes(wkbtype, ngeoms, io, crs, wkbbyteswap)
>>>>>>> f98d6b68
      if !isnothing(mesh)
        mesh
      end
    end
    submeshes
  end
  # efficient method for concatenating arrays of arrays 
  reduce(vcat, meshes) # Future versions of Julia might change the reduce algorithm
<<<<<<< HEAD
end

=======
end
>>>>>>> f98d6b68
<|MERGE_RESOLUTION|>--- conflicted
+++ resolved
@@ -5,16 +5,8 @@
 function gpkgread(fname; layer=1)
   db = SQLite.DB(fname)
   assertgpkg(db)
-<<<<<<< HEAD
   geom = gpkgmesh(db, ; layer)
   attrs = gpkgmeshattrs(db, ; layer)
-=======
-  geom = gpkggeoms(db, ; layer)
-  attrs = gpkgvalues(db, ; layer)
-  DBInterface.execute(db, "PRAGMA optimize;")
-  # PRAGMA optimize command will normally only consider running ANALYZE
-  # on tables that have been previously queried by the same database connection
->>>>>>> f98d6b68
   DBInterface.close!(db)
   if eltype(attrs) <: Nothing
     return georef(nothing, geom)
@@ -45,11 +37,7 @@
   end
 end
 
-<<<<<<< HEAD
-function gpkgmeshattrs(db, ; layer=1)
-=======
 function gpkgvalues(db, ; layer=1)
->>>>>>> f98d6b68
   feature_tables = DBInterface.execute(
     db,
     """
@@ -141,11 +129,7 @@
     end
     submeshes = map(gpkgblobs) do blob
       if blob[1][1:2] != UInt8[0x47, 0x50]
-<<<<<<< HEAD
         @warn "Missing magic 'GP' string in GPkgBinaryGeometry"
-=======
-        @error "MISSING MAGIC 'GP' STRING"
->>>>>>> f98d6b68
       end
       io = IOBuffer(blob[1])
       seek(io, 3)
@@ -174,19 +158,14 @@
       headerlen = 8 + 8 * 4 * envelopedims
       seek(io, headerlen)
       wkbbyteswap = isone(read(io, UInt8)) ? ltoh : ntoh
-<<<<<<< HEAD
       wkbtypebits = read(io, UInt32)
       zextent = isequal(envelopedims, 2)
       if zextent
-        wkbtype = wkbtypebits & ewkbmaskbits ? wkbGeometryType[wkbtypebits & 0x000000F] : wkbGeometryType[wkbtypebits - 1000]
+        wkbtype =
+          wkbtypebits & ewkbmaskbits ? wkbGeometryType[wkbtypebits & 0x000000F] : wkbGeometryType[wkbtypebits - 1000]
       else
         wkbtype = wkbGeometryType[wkbtypebits]
       end
-=======
-      wkbtype = meshwkb(WKB{read(io, UInt32)})
-      ngeoms = (wkbtype <: WKBPoint) ? one(UInt32) : read(io, UInt32)
-
->>>>>>> f98d6b68
       if iszero(srsid)
         crs = LatLon{WGS84Latest}
       elseif !isone(abs(srsid))
@@ -198,13 +177,7 @@
       else
         crs = Cartesian{NoDatum}
       end
-<<<<<<< HEAD
       mesh = meshfromwkb(io, crs, wkbtype, zextent, wkbbyteswap)
-
-=======
-
-      mesh = wkbtomeshes(wkbtype, ngeoms, io, crs, wkbbyteswap)
->>>>>>> f98d6b68
       if !isnothing(mesh)
         mesh
       end
@@ -213,9 +186,4 @@
   end
   # efficient method for concatenating arrays of arrays 
   reduce(vcat, meshes) # Future versions of Julia might change the reduce algorithm
-<<<<<<< HEAD
-end
-
-=======
-end
->>>>>>> f98d6b68
+end