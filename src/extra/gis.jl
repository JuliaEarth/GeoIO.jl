--- conflicted
+++ resolved
@@ -91,10 +91,6 @@
   else
     # convert geometries to Meshes.jl geometries
     crs = GI.crs(rawtable)
-<<<<<<< HEAD
-    println("crs::",crs)
-=======
->>>>>>> 85dfd354
     [geom2meshes(geom, crs) for geom in sgeoms]
   end
 
